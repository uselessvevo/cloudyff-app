# Pie Audio - Simple audio editor with plug-ins support

[![Python 3.7](https://img.shields.io/badge/python-3.7-blue.svg)](https://www.python.org/downloads/release/python-360/)
[![Python 3.8](https://img.shields.io/badge/python-3.8-blue.svg)](https://www.python.org/downloads/release/python-360/)
[![Python 3.9](https://img.shields.io/badge/python-3.9-blue.svg)](https://www.python.org/downloads/release/python-360/)
[![Python 3.10](https://img.shields.io/badge/python-3.10-blue.svg)](https://www.python.org/downloads/release/python-360/)

## Documentation
[English](https://github.com/uselessvevo/pie-audio/tree/main/docs/en/piekit) • [Русский](https://github.com/uselessvevo/pie-audio/tree/main/docs/ru/piekit)

Before I start, I want to say a special thanks to the creators of the [spyder-ide](https://github.com/spyder-ide/spyder) project, as some of the code is based on it.

## Installing and running the application
Since the project is currently under active development, the installation package available at [pypi](https://pypi.org/) is not yet available. This means that you will need the `git` versioning program and the `pip` package manager. Let's get started, shall we?

<<<<<<< HEAD
1. Download via git - `git clone https://github.com/uselessvevo/pie-audio.git `
2. Initialize virtual environment - `python -m venv venv`
3. Set up [the configuration module](https://github.com/uselessvevo/pie-audio/blob/docs/docs/en/piekit/Configs.md)
4. Run program - `python ./pie-audio.py`

To install this app: `pip install .`

## Development

1. We're using the `snake_case` feature - that means, you need to generate `*.pyi` files by typing this command: `pyside6-genpyi all --feature snake_case`
2. Start the `pie-audio-server`
=======
1. Download the project via `git`: ` git clone https://github.com/uselessvevo/pie-audio`.
2. Unpack the archive wherever you want
3. Install all dependencies (`pip install -r requirements/default.txt`) or install via package manager (`pip install .`)
4. Run the program: `python pie-audio.py` or `pie-audio.exe`
>>>>>>> 7dfbb2f5
<|MERGE_RESOLUTION|>--- conflicted
+++ resolved
@@ -13,21 +13,12 @@
 ## Installing and running the application
 Since the project is currently under active development, the installation package available at [pypi](https://pypi.org/) is not yet available. This means that you will need the `git` versioning program and the `pip` package manager. Let's get started, shall we?
 
-<<<<<<< HEAD
-1. Download via git - `git clone https://github.com/uselessvevo/pie-audio.git `
-2. Initialize virtual environment - `python -m venv venv`
-3. Set up [the configuration module](https://github.com/uselessvevo/pie-audio/blob/docs/docs/en/piekit/Configs.md)
-4. Run program - `python ./pie-audio.py`
-
-To install this app: `pip install .`
+1. Download the project via `git`: ` git clone https://github.com/uselessvevo/pie-audio`.
+2. Unpack the archive wherever you want
+3. Install all dependencies (`pip install -r requirements/default.txt`) or install via package manager (`pip install .`)
+4. Run the program: `python pie-audio.py` or `pie-audio.exe`
 
 ## Development
 
 1. We're using the `snake_case` feature - that means, you need to generate `*.pyi` files by typing this command: `pyside6-genpyi all --feature snake_case`
-2. Start the `pie-audio-server`
-=======
-1. Download the project via `git`: ` git clone https://github.com/uselessvevo/pie-audio`.
-2. Unpack the archive wherever you want
-3. Install all dependencies (`pip install -r requirements/default.txt`) or install via package manager (`pip install .`)
-4. Run the program: `python pie-audio.py` or `pie-audio.exe`
->>>>>>> 7dfbb2f5
+2. Mark plugins directory as source directory