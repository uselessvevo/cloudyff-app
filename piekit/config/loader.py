--- conflicted
+++ resolved
@@ -17,6 +17,7 @@
     def import_module(self, import_path: str) -> None:
         """
         Load configuration module
+
         Args:
             import_path (str): configuration module import path
         """
@@ -28,15 +29,12 @@
         self.load_module(config_module)
 
     def load_module(self, config_module: ModuleType) -> None:
-<<<<<<< HEAD
-=======
         """
         Process configuration module
 
         Args:
             config_module (ModuleType): configuration module
         """
->>>>>>> 8801446a
         temp_locked_attributes: list[str] = []
         module_attributes: dict[str, Any] = {
             k: v for (k, v) in config_module.__dict__.items() if k.isupper()
