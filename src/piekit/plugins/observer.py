--- conflicted
+++ resolved
@@ -1,10 +1,7 @@
-""" This observer serves """
-<<<<<<< HEAD
+""" 
+Plugin notification observer 
+"""
 from piekit.managers.structs import AllPlugins
-=======
-from piekit.managers.types import AllPlugins
-from src.piekit.system.exceptions import PieException
->>>>>>> 09ee20e4
 
 
 class PluginsObserverMixin:
